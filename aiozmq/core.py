--- conflicted
+++ resolved
@@ -3,8 +3,6 @@
 import re
 import sys
 import threading
-<<<<<<< HEAD
-from asyncio.unix_events import SelectorEventLoop, SafeChildWatcher
 from collections import deque, Iterable, Set
 from ipaddress import ip_address
 
@@ -12,23 +10,13 @@
 
 from .interface import ZmqTransport
 from .selector import ZmqSelector
-=======
 import weakref
-import zmq
-
-from asyncio.transports import _FlowControlMixin
-from collections import deque, Iterable, Set
-from ipaddress import ip_address
-
-from .interface import ZmqTransport
-from .selector import ZmqSelector
 
 
 if sys.platform == 'win32':
     from asyncio.windows_events import SelectorEventLoop
 else:
     from asyncio.unix_events import SelectorEventLoop, SafeChildWatcher
->>>>>>> ec1e5c90
 
 
 __all__ = ['ZmqEventLoop', 'ZmqEventLoopPolicy']
@@ -355,12 +343,6 @@
         self._set_write_buffer_limits(high=high, low=low)
         self._maybe_pause_protocol()
 
-    def pause_reading(self):
-        self._loop.remove_reader(self._zmq_sock)
-
-    def resume_reading(self):
-        self._loop.add_reader(self._zmq_sock, self._read_ready)
-
     def getsockopt(self, option):
         while True:
             try:
