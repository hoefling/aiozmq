--- conflicted
+++ resolved
@@ -30,21 +30,13 @@
 
 @asyncio.coroutine
 def go():
-<<<<<<< HEAD
-    server = yield from aiozmq.rpc.start_server(
+    server = yield from aiozmq.rpc.serve_rpc(
         ServerHandler(), bind='tcp://*:*',
         translation_table=translation_table)
     server_addr = next(iter(server.transport.bindings()))
 
-    client = yield from aiozmq.rpc.open_client(
+    client = yield from aiozmq.rpc.connect_rpc(
         connect=server_addr,
-=======
-    server = yield from aiozmq.rpc.serve_rpc(
-        ServerHandler(), bind='tcp://127.0.0.1:5555',
-        translation_table=translation_table)
-    client = yield from aiozmq.rpc.connect_rpc(
-        connect='tcp://127.0.0.1:5555',
->>>>>>> f97d3e8c
         translation_table=translation_table)
 
     ret = yield from client.rpc.remote(Point(1, 2))
